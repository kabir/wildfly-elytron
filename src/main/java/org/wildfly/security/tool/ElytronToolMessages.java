/*
 * JBoss, Home of Professional Open Source
 * Copyright 2017 Red Hat, Inc., and individual contributors
 * as indicated by the @author tags.
 *
 * Licensed under the Apache License, Version 2.0 (the "License");
 * you may not use this file except in compliance with the License.
 * You may obtain a copy of the License at
 *
 *     http://www.apache.org/licenses/LICENSE-2.0
 *
 * Unless required by applicable law or agreed to in writing, software
 * distributed under the License is distributed on an "AS IS" BASIS,
 * WITHOUT WARRANTIES OR CONDITIONS OF ANY KIND, either express or implied.
 * See the License for the specific language governing permissions and
 * limitations under the License.
 */
package org.wildfly.security.tool;

import static org.jboss.logging.annotations.Message.NONE;

import org.apache.commons.cli.MissingArgumentException;
import org.jboss.logging.BasicLogger;
import org.jboss.logging.Logger;
import org.jboss.logging.annotations.Cause;
import org.jboss.logging.annotations.Message;
import org.jboss.logging.annotations.MessageLogger;

import java.io.IOException;

/**
 * Messages for Elytron tool.
 *
 * @author <a href="mailto:pskopek@redhat.com">Peter Skopek</a>
 */
@MessageLogger(projectCode = "ELYTOOL", length = 5)
public interface ElytronToolMessages extends BasicLogger {

    ElytronToolMessages msg = Logger.getMessageLogger(ElytronToolMessages.class, "org.wildfly.security.tool");

    // General messages
    @Message(id = NONE, value = "Command or alias \"%s\" not found.")
    String commandOrAliasNotFound(String command);

    @Message(id = NONE, value = "Input data not confirmed. Exiting.")
    String inputDataNotConfirmed();

    @Message(id = NONE, value = "java -jar %s %s")
    String cmdHelp(String jarFile, String commandName);

    @Message(id = NONE, value = "Exception encountered executing the command:")
    String commandExecuteException();

    // CredentialStore command parameters descriptions
    @Message(id = NONE, value = "Missing arguments. Printing general help message:")
    String missingArgumentsHelp();

    @Message(id = NONE, value = "Location of credential store storage file")
    String cmdLineStoreLocationDesc();

    @Message(id = NONE, value = "\"credential-store\" command is used to perform various operations on credential store.")
    String cmdLineCredentialStoreHelpHeader();

    @Message(id = NONE, value = "Implementation properties for credential store type in form of \"prop1=value1; ... ;propN=valueN\" .%n" +
            "Supported properties are dependent on credential store type%n" +
            "KeyStoreCredentialStore (default implementation) supports following additional properties (all are optional):%n" +
            "keyStoreType - specifies the key store type to use (defaults to \"JCEKS\")%n" +
            "keyAlias - specifies the secret key alias within the key store to use for encrypt/decrypt of data in external storage (defaults to \"cs_key\")%n" +
            "external - specifies whether to store data to external storage and encrypted by keyAlias key (defaults to \"false\")%n" +
            "cryptoAlg - cryptographic algorithm name to be used to encrypt/decrypt entries at external storage \"external\" has to be set to \"true\"")
    String cmdLineImplementationPropertiesDesc();

    @Message(id = NONE, value = "Password for credential store")
    String cmdLineCredentialStorePassword();

    @Message(id = NONE, value = "Salt to apply for final masked password of the credential store")
    String cmdLineSaltDesc();

    @Message(id = NONE, value = "Iteration count for final masked password of the credential store")
    String cmdLineIterationCountDesc();

    @Message(id = NONE, value = "Password credential value")
    String cmdLinePasswordCredentialValueDesc();

    @Message(id = NONE, value = "Type of entry in credential store")
    String cmdLineEntryTypeDesc();

    @Message(id = NONE, value = "Comma separated list of JCA provider names. Providers will be supplied to the credential store instance.%n" +
            "Each provider must be installed through java.security file.")
    String cmdLineOtherProvidersDesc();

    @Message(id = NONE, value = "Create credential store")
    String cmdLineCreateCredentialStoreDesc();

    @Message(id = NONE, value = "Credential store type")
    String cmdLineCredentialStoreTypeDesc();

    @Message(id = NONE, value = "Add new alias to the credential store")
    String cmdLineAddAliasDesc();

    @Message(id = NONE, value = "Remove alias from the credential store")
    String cmdLineRemoveAliasDesc();

    @Message(id = NONE, value = "Check if alias exists within the credential store")
    String cmdLineCheckAliasDesc();

    @Message(id = NONE, value = "Display all aliases")
    String cmdLineAliasesDesc();

    @Message(id = NONE, value = "Print summary, especially command how to create this credential store")
    String cmdLinePrintSummary();

    @Message(id = NONE, value = "Get help with usage of this command")
    String cmdLineHelp();

    @Message(id = NONE, value = "Alias \"%s\" exists")
    String aliasExists(String alias);

    @Message(id = NONE, value = "Alias \"%s\" does not exist")
    String aliasDoesNotExist(String alias);

    @Message(id = NONE, value = "Alias \"%s\" has been successfully stored")
    String aliasStored(String alias);

    @Message(id = NONE, value = "Alias \"%s\" has been successfully removed")
    String aliasRemoved(String alias);

    @Message(id = NONE, value = "Credential store command summary:%n--------------------------------------%n%s")
    String commandSummary(String command);

    @Message(id = NONE, value = "Credential store contains following aliases: %s")
    String aliases(String aliases);

    @Message(id = NONE, value = "Credential store contains no aliases")
    String noAliases();

    @Message(id = NONE, value = "Action to perform on the credential store is not defined")
    Exception actionToPerformNotDefined();

    @Message(id = NONE, value = "Credential store password: ")
    String credentialStorePasswordPrompt();

    @Message(id = NONE, value = "Confirm credential store password: ")
    String credentialStorePasswordPromptConfirm();

    @Message(id = NONE, value = "Secret to store: ")
    String secretToStorePrompt();

    @Message(id = NONE, value = "Confirm secret to store: ")
    String secretToStorePromptConfirm();

    // mask command
    @Message(id = NONE, value = "\"mask\" command is used to get MASK- string encrypted using PBEWithMD5AndDES in PicketBox compatible way.")
    String cmdMaskHelpHeader();

    @Message(id = NONE, value = "Salt to apply to masked string")
    String cmdMaskSaltDesc();

    @Message(id = NONE, value = "Iteration count for masked string")
    String cmdMaskIterationCountDesc();

    @Message(id = NONE, value = "Secret to be encrypted")
    String cmdMaskSecretDesc();

    @Message(id = 5, value = "Nothing to encrypt. Secret not specified.")
    MissingArgumentException secretNotSpecified();

    @Message(id = 6, value = "Salt not specified.")
    MissingArgumentException saltNotSpecified();

    @Message(id = 7, value = "Invalid \"%s\" value. Must be an integer between %d and %d, inclusive")
    IllegalArgumentException invalidParameterMustBeIntBetween(String parameter, int min, int max);

    // vault command
    @Message(id = NONE, value = "\"vault\" command is used convert PicketBox Security Vault to credential store using default implementation (KeyStoreCredentialStore).")
    String cmdVaultHelpHeader();

    @Message(id = NONE, value = "Vault keystore URL")
    String cmdLineVaultKeyStoreURL();

    @Message(id = NONE, value = "Vault keystore password:%n" +
                                "- used to open original vault key store%n" +
                                "- used as password for new converted credential store")
    String cmdLineVaultKeyStorePassword();

    @Message(id = NONE, value = "Vault directory containing encrypted files")
    String cmdLineVaultEncryptionDirectory();

    @Message(id = NONE, value = "8 character salt")
    String cmdVaultLineSalt();

    @Message(id = NONE, value = "Iteration count")
    String cmdLineVaultIterationCount();

    @Message(id = NONE, value = "Vault master key alias within key store")
    String cmdLineVaultKeyStoreAlias();

    @Message(id = NONE, value = "Configuration parameters for credential store in form of: \"parameter1=value1; ... ;parameterN=valueN\"%n" +
            "Supported parameters are dependent on credential store type%n" +
            "Generally supported parameters for default credential store implementation (all are optional):%n" +
            "create - automatically creates credential store file (true/false)%n" +
            "modifiable - is the credential modifiable (true/false)%n" +
            "location - file location of credential store%n" +
            "keyStoreType - specify the key store type to use")
    String cmdLineVaultCSParametersDesc();

    @Message(id = NONE, value = "Vault Conversion summary:%n--------------------------------------%n%s%n--------------------------------------%n")
    String vaultConversionSummary(String command);

    @Message(id = NONE, value = "Vault Conversion Successful%n")
    String conversionSuccessful();

    @Message(id = NONE, value = "CLI command to add new credential store:%n")
    String cliCommandToNewCredentialStore();

    @Message(id = NONE, value = "Bulk conversion with options listed in description file. All options have no default value and should be set in the file.%n" +
                                "All options are required with two exceptions:%n" +
                                " - \"properties\" option%n" +
                                " - \"salt\" and \"iteration\" options can be omitted when plain-text password is used%n" +
                                "Each set of options must start with the \"keystore\" option in the following format:%n " +
                                "keystore:<value>%nkeystore-password:<value>%nenc-dir:<value>%nsalt:<value>%niteration:<value>%nlocation:<value>%n" +
                                "alias:<value>%nproperties:<parameter1>=<value1>; ... ;<parameterN>=<valueN>")
    String cliCommandBulkVaultCredentialStoreConversion();

    @Message(id = NONE, value = "Print summary of conversion")
    String cmdLineVaultPrintSummary();

    @Message(id = NONE, value = "Location of credential store storage file")
    String cmdLineVaultCSLocationDesc();

    @Message(id = 8, value = "Cannot locate admin key with alias \"%s\" or it is of improper type")
    RuntimeException cannotLocateAdminKey(String alias);

    @Message(id = 9, value = "Cannot parse credential store implementation properties from supplied parameter")
    RuntimeException cannotParseProps();

    @Message(id = NONE, value = "Vault (enc-dir=\"%s\";keystore=\"%s\") converted to credential store \"%s\"")
    String vaultConvertedToCS(String vaultDir, String keyStore, String credentialStoreStorage);

    @Message(id = 10, value = "Cannot parse conversion descriptor file \"%s\" missing colon at line %s")
    IOException descriptorParseMissingColon(String file, String line);

    @Message(id = 11, value = "Unrecognized descriptor attribute at line %s")
    IOException unrecognizedDescriptorAttribute(String line);

    @Message(id = 12, value = "Problem converting vault (enc-dir=\"%s\";keystore=\"%s\")")
    Exception bulkConversionProblem(String vaultDir, String keyStore, @Cause Throwable cause);

    @Message(id = 13, value = "Invalid option \"%s\" when performing bulk conversion. Use bulk conversion descriptor file.")
    Exception bulkConversionInvalidOption(String option);

    @Message(id = 14, value = "Unknown entry-type \"%s\"")
    IllegalArgumentException unknownEntryType(String entryType);

    @Message(id = 15, value = "Unknown provider \"%s\"")
    IllegalArgumentException unknownProvider(String provider);

    @Message(id = NONE, value = "Credential Store has been successfully created")
    String credentialStoreCreated();

    @Message(id = 16, value = "Option \"%s\" is not specified.")
    MissingArgumentException optionNotSpecified(String option);

    @Message(id = 17, value = "Option \"%s\" specified more than once. Only the first occurrence will be used.")
    String duplicateOptionSpecified(String option);

    @Message(id = 18, value = "Option \"%s\" does not expect any arguments.")
    MissingArgumentException noArgumentOption(String option);

    @Message(id = NONE, value = "Vault password: ")
    String vaultPasswordPrompt();

    @Message(id = NONE, value = "Confirm vault password: ")
    String vaultPasswordPromptConfirm();

    @Message(id = 19, value = "The value \"%s\" is not a valid path to directory.")
    IllegalArgumentException pathNotValid(String path);

    @Message(id = NONE, value = "Mask secret: ")
    String maskSecretPrompt();

    @Message(id = NONE, value = "Confirm mask secret: ")
    String maskSecretPromptConfirm();

<<<<<<< HEAD
    @Message(id = 20, value = "Credential store storage file \"%s\" does not exist.")
    IllegalArgumentException storageFileDoesNotExist(String location);
=======
    @Message(id = NONE, value = "Print stack trace when error occurs.")
    String cmdLineDebug();

    @Message(id = NONE, value = "Exception encountered executing the command. Use option \"--debug\" for complete exception stack trace.")
    String commandExecuteExceptionNoDebug();
>>>>>>> 6660b784
}<|MERGE_RESOLUTION|>--- conflicted
+++ resolved
@@ -282,14 +282,12 @@
     @Message(id = NONE, value = "Confirm mask secret: ")
     String maskSecretPromptConfirm();
 
-<<<<<<< HEAD
     @Message(id = 20, value = "Credential store storage file \"%s\" does not exist.")
     IllegalArgumentException storageFileDoesNotExist(String location);
-=======
+
     @Message(id = NONE, value = "Print stack trace when error occurs.")
     String cmdLineDebug();
 
     @Message(id = NONE, value = "Exception encountered executing the command. Use option \"--debug\" for complete exception stack trace.")
     String commandExecuteExceptionNoDebug();
->>>>>>> 6660b784
 }