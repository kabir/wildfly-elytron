<?xml version="1.0" encoding="UTF-8"?>
<!--
  ~ JBoss, Home of Professional Open Source.
  ~ Copyright 2013 Red Hat, Inc., and individual contributors
  ~ as indicated by the @author tags.
  ~
  ~ Licensed under the Apache License, Version 2.0 (the "License");
  ~ you may not use this file except in compliance with the License.
  ~ You may obtain a copy of the License at
  ~
  ~     http://www.apache.org/licenses/LICENSE-2.0
  ~
  ~ Unless required by applicable law or agreed to in writing, software
  ~ distributed under the License is distributed on an "AS IS" BASIS,
  ~ WITHOUT WARRANTIES OR CONDITIONS OF ANY KIND, either express or implied.
  ~ See the License for the specific language governing permissions and
  ~ limitations under the License.
  -->

<project xmlns="http://maven.apache.org/POM/4.0.0"
         xmlns:xsi="http://www.w3.org/2001/XMLSchema-instance"
         xsi:schemaLocation="http://maven.apache.org/POM/4.0.0 http://maven.apache.org/xsd/maven-4.0.0.xsd">

    <parent>
        <groupId>org.jboss</groupId>
        <artifactId>jboss-parent</artifactId>
        <version>21</version>
    </parent>

    <modelVersion>4.0.0</modelVersion>

    <groupId>org.wildfly.security</groupId>
    <artifactId>wildfly-elytron-tool</artifactId>
<<<<<<< HEAD
    <version>1.2.0.CR1-SNAPSHOT</version>
=======
    <version>1.1.4.CR1-SNAPSHOT</version>
>>>>>>> 74d1a20d
    <packaging>jar</packaging>

    <name>WildFly Elytron Tool</name>
    <description>Set of tools for WildFly Elytron</description>
    <url>https://github.com/wildfly-security/wildfly-elytron-tool</url>

    <issueManagement>
        <system>Jira</system>
        <url>https://issues.jboss.org/browse/ELY</url>
    </issueManagement>

    <licenses>
        <license>
            <name>Apache License 2.0</name>
            <url>http://www.apache.org/licenses/LICENSE-2.0.txt</url>
        </license>
    </licenses>

    <scm>
        <connection>scm:git:git@github.com:wildfly-security/wildfly-elytron-tool.git</connection>
        <url>https://github.com/wildfly-security/wildfly-elytron-tool</url>
    </scm>

    <properties>
        <version.elytron>1.2.3.Final</version.elytron>
        <version.commons-cli>1.3.1</version.commons-cli>
        <version.org.jboss.logging>3.3.1.Final</version.org.jboss.logging>
        <version.org.jboss.logmanager>2.0.9.Final</version.org.jboss.logmanager>
        <version.org.jboss.logmanager.log4j-jboss>1.1.3.Final</version.org.jboss.logmanager.log4j-jboss>
        <version.org.jboss.logging.tools>2.1.0.Final</version.org.jboss.logging.tools>
        <version.org.jboss.slf4j>1.0.3.GA</version.org.jboss.slf4j>
        <version.org.kohsuke.metainf-services.metainf-services>1.7</version.org.kohsuke.metainf-services.metainf-services>
        <version.junit.junit>4.11</version.junit.junit>
        <version.jmockit>1.22</version.jmockit>
        <version.org.wildfly.checkstyle-config>1.0.6.Final</version.org.wildfly.checkstyle-config>
        <version.org.wildfly.client.config>1.0.0.Final</version.org.wildfly.client.config>
        <version.org.wildfly.common>1.3.0.Final</version.org.wildfly.common>
        <version.org.apache.commons>3.5</version.org.apache.commons>

        <test.level>INFO</test.level>
        <!-- Checkstyle configuration -->
        <linkXRef>false</linkXRef>

        <version.shade.plugin>3.0.0</version.shade.plugin>

        <!-- version from jboss-parent is 6.15 but then some checks fail -->
        <version.checkstyle>6.8</version.checkstyle>
        <!-- Modularized JDK support (various workarounds) - activated via profile -->
        <modular.jdk.args/>
        <project.build.sourceEncoding>UTF-8</project.build.sourceEncoding>
    </properties>

    <build>
        <resources>
            <resource>
                <directory>${project.build.sourceDirectory}</directory>
                <includes>
                    <include>**/*.properties</include>
                </includes>
                <filtering>true</filtering>
            </resource>
            <resource>
                <directory>src/main/resources</directory>
                <includes>
                    <include>**/*.xsd</include>
                    <include>META-INF/LICENSE.txt</include>
                </includes>
                <filtering>true</filtering>
            </resource>
        </resources>

        <plugins>
           <plugin>
                <groupId>org.apache.maven.plugins</groupId>
                <artifactId>maven-surefire-plugin</artifactId>
            </plugin>
            <plugin>
                <groupId>org.apache.maven.plugins</groupId>
                <artifactId>maven-checkstyle-plugin</artifactId>
            </plugin>
            <plugin>
                <groupId>org.apache.maven.plugins</groupId>
                <artifactId>maven-shade-plugin</artifactId>
            </plugin>
        </plugins>

        <pluginManagement>
            <plugins>
                <!-- Shade -->
                <plugin>
                    <groupId>org.apache.maven.plugins</groupId>
                    <artifactId>maven-shade-plugin</artifactId>
                    <version>${version.shade.plugin}</version>
                    <executions>
                        <execution>
                            <phase>package</phase>
                            <goals>
                                <goal>shade</goal>
                            </goals>
                            <configuration>
                                <createDependencyReducedPom>false</createDependencyReducedPom>
                                <artifactSet>
                                    <excludes>
                                        <exclude>junit:junit</exclude>
                                        <exclude>jmock:*</exclude>
                                        <exclude>*:xml-apis</exclude>
                                        <exclude>org.apache.maven:lib:tests</exclude>
                                        <exclude>log4j:log4j:jar:</exclude>
                                    </excludes>
                                </artifactSet>
                                <filters>
                                    <filter>
                                        <artifact>org.wildfly.security:wildfly-elytron</artifact>
                                        <excludes>
                                            <exclude>schema/*.xsd</exclude>
                                        </excludes>
                                    </filter>
                                </filters>
                                <transformers>
                                    <transformer implementation="org.apache.maven.plugins.shade.resource.ManifestResourceTransformer">
                                        <mainClass>org.wildfly.security.tool.ElytronTool</mainClass>
                                    </transformer>
                                </transformers>
                            </configuration>
                        </execution>
                    </executions>
                </plugin>
                <!-- Surefire -->
                <plugin>
                    <groupId>org.apache.maven.plugins</groupId>
                    <artifactId>maven-surefire-plugin</artifactId>
                    <version>${version.surefire.plugin}</version>
                    <configuration>
                        <systemPropertyVariables>
                            <java.util.logging.manager>org.jboss.logmanager.LogManager</java.util.logging.manager>
                            <log4j.defaultInitOverride>true</log4j.defaultInitOverride>
                            <test.level>${test.level}</test.level>
                        </systemPropertyVariables>
                        <redirectTestOutputToFile>true</redirectTestOutputToFile>
                        <enableAssertions>true</enableAssertions>
                        <trimStackTrace>false</trimStackTrace>
                        <includes>
                            <include>**/*Test.java</include>
                            <include>**/*TestSuite.java</include>
                        </includes>
                        <childDelegation>true</childDelegation>
                        <reuseForks>false</reuseForks>
                        <argLine>${modular.jdk.args}</argLine>
                    </configuration>
                </plugin>

                <!-- JAR -->
                <plugin>
                    <groupId>org.apache.maven.plugins</groupId>
                    <artifactId>maven-jar-plugin</artifactId>
                    <version>${version.jar.plugin}</version>
                </plugin>

                <!-- Javadoc -->
                <plugin>
                    <artifactId>maven-javadoc-plugin</artifactId>
                    <configuration>
                        <doclet>net.gleamynode.apiviz.APIviz</doclet>
                        <docletArtifact>
                            <groupId>org.jboss.apiviz</groupId>
                            <artifactId>apiviz</artifactId>
                            <version>1.3.2.GA</version>
                        </docletArtifact>
                        <excludePackageNames>*._private</excludePackageNames>
                    </configuration>
                </plugin>

                <!-- Checkstyle -->
                <plugin>
                    <groupId>org.apache.maven.plugins</groupId>
                    <artifactId>maven-checkstyle-plugin</artifactId>
                    <version>${version.checkstyle.plugin}</version>
                    <configuration>
                        <configLocation>wildfly-checkstyle/checkstyle.xml</configLocation>
                        <consoleOutput>true</consoleOutput>
                        <failsOnError>true</failsOnError>
                        <includeTestSourceDirectory>true</includeTestSourceDirectory>
                        <useFile/>
                        <excludes>**/*$logger.java,**/*$bundle.java</excludes>
                    </configuration>
                    <dependencies>
                        <dependency>
                            <groupId>org.wildfly.checkstyle</groupId>
                            <artifactId>wildfly-checkstyle-config</artifactId>
                            <version>${version.org.wildfly.checkstyle-config}</version>
                        </dependency>
                    </dependencies>
                    <executions>
                        <execution>
                            <id>check-style</id>
                            <phase>compile</phase>
                            <goals>
                                <goal>checkstyle</goal>
                            </goals>
                        </execution>
                    </executions>
                </plugin>
                <!--This plugin's configuration is used to store Eclipse m2e settings only. It has no influence on the Maven build itself.-->
                <plugin>
                    <groupId>org.eclipse.m2e</groupId>
                    <artifactId>lifecycle-mapping</artifactId>
                    <version>1.0.0</version>
                </plugin>
            </plugins>
        </pluginManagement>
    </build>

    <dependencies>
        <dependency>
            <groupId>org.wildfly.security</groupId>
            <artifactId>wildfly-elytron</artifactId>
            <version>${version.elytron}</version>
        </dependency>
        <dependency>
            <groupId>org.jboss.logging</groupId>
            <artifactId>jboss-logging</artifactId>
            <version>${version.org.jboss.logging}</version>
        </dependency>
        <dependency>
            <groupId>org.wildfly.common</groupId>
            <artifactId>wildfly-common</artifactId>
            <version>${version.org.wildfly.common}</version>
        </dependency>
        <dependency>
            <groupId>commons-cli</groupId>
            <artifactId>commons-cli</artifactId>
            <version>${version.commons-cli}</version>
        </dependency>
        <dependency>
            <groupId>org.jboss.logging</groupId>
            <artifactId>jboss-logging-annotations</artifactId>
            <version>${version.org.jboss.logging.tools}</version>
            <scope>provided</scope>
        </dependency>
        <dependency>
            <groupId>org.jboss.logging</groupId>
            <artifactId>jboss-logging-processor</artifactId>
            <version>${version.org.jboss.logging.tools}</version>
            <scope>provided</scope>
        </dependency>
        <!--
              Test Scope Only
         -->
        <dependency>
            <groupId>org.jboss.logmanager</groupId>
            <artifactId>jboss-logmanager</artifactId>
            <version>${version.org.jboss.logmanager}</version>
            <scope>test</scope>
        </dependency>
        <dependency>
            <groupId>org.jboss.logmanager</groupId>
            <artifactId>log4j-jboss-logmanager</artifactId>
            <version>${version.org.jboss.logmanager.log4j-jboss}</version>
            <scope>test</scope>
        </dependency>
        <dependency>
            <groupId>org.jboss.slf4j</groupId>
            <artifactId>slf4j-jboss-logmanager</artifactId>
            <version>${version.org.jboss.slf4j}</version>
            <scope>test</scope>
        </dependency>
        <dependency>
            <groupId>junit</groupId>
            <artifactId>junit</artifactId>
            <version>${version.junit.junit}</version>
            <scope>test</scope>
        </dependency>
        <dependency>
            <groupId>org.apache.commons</groupId>
            <artifactId>commons-lang3</artifactId>
            <version>${version.org.apache.commons}</version>
            <scope>test</scope>
        </dependency>
    </dependencies>

    <profiles>
        <profile>
            <id>modularizedJdk</id>
            <activation>
                <jdk>9</jdk>
            </activation>
            <properties>
                <!-- [WFCORE-1431] remove SASL workaround -->
                <modular.jdk.args>--add-modules java.corba,java.sql --add-exports java.security.sasl/com.sun.security.sasl.digest=ALL-UNNAMED
                --add-exports java.security.sasl/com.sun.security.sasl=ALL-UNNAMED --add-exports jdk.unsupported/sun.reflect=ALL-UNNAMED
                --add-exports java.base/sun.security.x509=ALL-UNNAMED
                </modular.jdk.args>
                <!-- There are lots of issues with checkstyle runtime on JDK9, it somewhat works but really slows down build, disabling it for now-->
                <checkstyle.skip>true</checkstyle.skip>
            </properties>
            <build>
                <plugins>
                    <plugin>
                        <groupId>org.apache.maven.plugins</groupId>
                        <artifactId>maven-compiler-plugin</artifactId>
                        <version>${version.compiler.plugin}</version>
                        <configuration>
                            <!-- fork is needed so compiler args can be used -->
                            <fork>true</fork>
                            <compilerArgs>
                                <arg>-J--add-modules</arg>
                                <arg>-Jjava.annotations.common</arg>
                            </compilerArgs>
                        </configuration>
                    </plugin>

                </plugins>
            </build>
        </profile>
    </profiles>

    <repositories>
        <repository>
            <id>public-jboss</id>
            <name>Public JBoss Repository Group</name>
            <url>https://repository.jboss.org/nexus/content/groups/public-jboss/</url>
        </repository>
    </repositories>
    <pluginRepositories>
        <pluginRepository>
            <id>public-jboss-plugins</id>
            <name>Public JBoss Repository Group</name>
            <url>https://repository.jboss.org/nexus/content/groups/public-jboss/</url>
        </pluginRepository>
    </pluginRepositories>
</project><|MERGE_RESOLUTION|>--- conflicted
+++ resolved
@@ -31,11 +31,7 @@
 
     <groupId>org.wildfly.security</groupId>
     <artifactId>wildfly-elytron-tool</artifactId>
-<<<<<<< HEAD
     <version>1.2.0.CR1-SNAPSHOT</version>
-=======
-    <version>1.1.4.CR1-SNAPSHOT</version>
->>>>>>> 74d1a20d
     <packaging>jar</packaging>
 
     <name>WildFly Elytron Tool</name>
