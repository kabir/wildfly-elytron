<?xml version="1.0" encoding="UTF-8"?>
<!--
  ~ JBoss, Home of Professional Open Source.
  ~ Copyright 2013 Red Hat, Inc., and individual contributors
  ~ as indicated by the @author tags.
  ~
  ~ Licensed under the Apache License, Version 2.0 (the "License");
  ~ you may not use this file except in compliance with the License.
  ~ You may obtain a copy of the License at
  ~
  ~     http://www.apache.org/licenses/LICENSE-2.0
  ~
  ~ Unless required by applicable law or agreed to in writing, software
  ~ distributed under the License is distributed on an "AS IS" BASIS,
  ~ WITHOUT WARRANTIES OR CONDITIONS OF ANY KIND, either express or implied.
  ~ See the License for the specific language governing permissions and
  ~ limitations under the License.
  -->

<project xmlns="http://maven.apache.org/POM/4.0.0"
         xmlns:xsi="http://www.w3.org/2001/XMLSchema-instance"
         xsi:schemaLocation="http://maven.apache.org/POM/4.0.0 http://maven.apache.org/xsd/maven-4.0.0.xsd">

    <parent>
        <groupId>org.wildfly.security</groupId>
        <artifactId>wildfly-elytron-parent</artifactId>
        <version>1.8.0.Alpha1-SNAPSHOT</version>
    </parent>

    <modelVersion>4.0.0</modelVersion>

    <artifactId>wildfly-elytron-titan</artifactId>

    <name>WildFly Elytron - Titan</name>
    <description>WildFly Security SPIs</description>

    <issueManagement>
        <system>Jira</system>
        <url>https://issues.jboss.org/browse/ELY</url>
    </issueManagement>

    <licenses>
        <license>
            <name>Apache License 2.0</name>
            <url>http://www.apache.org/licenses/LICENSE-2.0.txt</url>
        </license>
    </licenses>

    <scm>
        <connection>scm:git:git@github.com:wildfly-security/wildfly-elytron.git</connection>
        <url>https://github.com/wildfly-security/wildfly-elytron</url>
    </scm>



    <build>
        <resources>
            <resource>
                <directory>${project.build.sourceDirectory}</directory>
                <includes>
                    <include>**/*.properties</include>
                </includes>
                <filtering>true</filtering>
            </resource>
            <resource>
                <directory>src/main/resources</directory>
                <includes>
                    <include>**/*.xsd</include>
                    <include>META-INF/LICENSE.txt</include>
                </includes>
                <filtering>true</filtering>
            </resource>
        </resources>

        <plugins>
            <plugin>
                <groupId>org.apache.maven.plugins</groupId>
                <artifactId>maven-checkstyle-plugin</artifactId>
            </plugin>
            <plugin>
                <groupId>org.apache.maven.plugins</groupId>
                <artifactId>maven-dependency-plugin</artifactId>
                <executions>
                    <execution>
                        <!-- This enables the resolution of ${groupId:artifactId} like props
                             to their real paths in the local Maven repository.
                             We use this to pass jmockit.jar as a javaagent in surefire's argLine -->
                        <id>getClasspathFilenames</id>
                        <goals>
                            <goal>properties</goal>
                        </goals>
                    </execution>
                    <execution>
                        <id>fetch-misc</id>
                        <phase>generate-sources</phase>
                        <goals>
                            <goal>get</goal>
                            <goal>copy</goal>
                        </goals>
                        <configuration>
                            <artifact>org.jboss:jdk-misc:2.Final</artifact>
                            <outputDirectory>${project.build.directory}</outputDirectory>
                            <stripVersion>true</stripVersion>
                        </configuration>
                    </execution>
                </executions>
            </plugin>
            <plugin>
                <groupId>org.apache.maven.plugins</groupId>
                <artifactId>maven-compiler-plugin</artifactId>
                <version>3.7.0-jboss-1</version>
                <executions>
                    <execution>
                        <id>default-compile</id>
                        <phase>compile</phase>
                        <goals>
                            <goal>compile</goal>
                        </goals>
                        <configuration>
                            <release>8</release>
                            <buildDirectory>${project.build.directory}</buildDirectory>
                            <compileSourceRoots>${project.compileSourceRoots}</compileSourceRoots>
                            <outputDirectory>${project.build.outputDirectory}</outputDirectory>
                            <additionalClasspathElements>
                                <additionalClasspathElement>${project.build.directory}/jdk-misc.jar</additionalClasspathElement>
                            </additionalClasspathElements>
                        </configuration>
                    </execution>
                    <execution>
                        <id>compile-java9</id>
                        <phase>compile</phase>
                        <goals>
                            <goal>compile</goal>
                        </goals>
                        <configuration>
                            <release>9</release>
                            <buildDirectory>${project.build.directory}</buildDirectory>
                            <compileSourceRoots>${project.basedir}/src/main/java9</compileSourceRoots>
                            <outputDirectory>${project.build.directory}/classes/META-INF/versions/9</outputDirectory>
                            <additionalClasspathElements>
                                <additionalClasspathElement>${project.build.outputDirectory}</additionalClasspathElement>
                            </additionalClasspathElements>
                        </configuration>
                    </execution>
                </executions>
            </plugin>
            <plugin>
                <groupId>org.apache.maven.plugins</groupId>
                <artifactId>maven-jar-plugin</artifactId>
                <version>${version.jar.plugin}</version>
                <configuration>
                    <archive>
                        <manifestEntries>
                            <Multi-Release>true</Multi-Release>
                            <Jar-Version>${project.version}</Jar-Version>
                            <Jar-Name>${project.artifactId}</Jar-Name>
                        </manifestEntries>
                    </archive>
                </configuration>
            </plugin>
            <plugin>
                <artifactId>maven-surefire-plugin</artifactId>
                <configuration>
                    <redirectTestOutputToFile>true</redirectTestOutputToFile>
                    <trimStackTrace>false</trimStackTrace>
                    <forkCount>1</forkCount>
                    <reuseForks>false</reuseForks>
                    <reportsDirectory>${project.build.directory}/surefire-reports</reportsDirectory>
                </configuration>
                <executions>
                    <execution>
                        <id>default-test</id>
                        <configuration>
                            <classesDirectory>${project.build.directory}/classes/META-INF/versions/9</classesDirectory>
                            <additionalClasspathElements>
                                <additionalClasspathElement>${project.build.directory}/classes</additionalClasspathElement>
                            </additionalClasspathElements>
                        </configuration>
                    </execution>
                </executions>
            </plugin>
        </plugins>

        <pluginManagement>
            <plugins>

                <!-- Surefire -->
                <plugin>
                    <groupId>org.apache.maven.plugins</groupId>
                    <artifactId>maven-surefire-plugin</artifactId>
                    <version>${version.surefire.plugin}</version>
                    <configuration>
                        <systemPropertyVariables>
                            <java.util.logging.manager>org.jboss.logmanager.LogManager</java.util.logging.manager>
                            <log4j.defaultInitOverride>true</log4j.defaultInitOverride>
                            <test.level>${test.level}</test.level>
                        </systemPropertyVariables>
                        <redirectTestOutputToFile>true</redirectTestOutputToFile>
                        <enableAssertions>true</enableAssertions>
                        <trimStackTrace>false</trimStackTrace>
                        <includes>
                            <include>**/*Test.java</include>
                            <include>**/*TestSuite.java</include>
                        </includes>
                        <childDelegation>true</childDelegation>
                        <reuseForks>false</reuseForks>
                        <argLine>-javaagent:${org.jmockit:jmockit:jar} ${modular.jdk.args} ${modular.jdk.props}</argLine>
                        <!-- See also excludedGroups property in profiles -->
                    </configuration>
                </plugin>

                <!-- JAR -->
                <plugin>
                    <groupId>org.apache.maven.plugins</groupId>
                    <artifactId>maven-jar-plugin</artifactId>
                    <version>${version.jar.plugin}</version>
                </plugin>

                <!-- Javadoc -->
                <plugin>
                    <artifactId>maven-javadoc-plugin</artifactId>
                    <configuration>
                        <notimestamp>true</notimestamp>
                        <doclint>none</doclint>
                        <show>protected</show>
                        <sourcepath>${project.basedir}/src/main/java9;${project.basedir}/src/main/java</sourcepath>
                        <sourceFileIncludes>
                            <include>org/wildfly/security/*.java</include>
                            <include>org/wildfly/security/asn1/*.java</include>
                            <include>org/wildfly/security/auth/*.java</include>
                            <include>org/wildfly/security/auth/callback/*.java</include>
                            <include>org/wildfly/security/auth/client/*.java</include>
                            <include>org/wildfly/security/auth/jaspi/*.java</include>
                            <include>org/wildfly/security/auth/permission/*.java</include>
                            <include>org/wildfly/security/auth/principal/*.java</include>
                            <include>org/wildfly/security/auth/server/*.java</include>
                            <include>org/wildfly/security/auth/server/event/*.java</include>
                            <include>org/wildfly/security/auth/util/*.java</include>
                            <include>org/wildfly/security/authz/*.java</include>
                            <include>org/wildfly/security/credential/*.java</include>
                            <include>org/wildfly/security/credential/source/*.java</include>
                            <include>org/wildfly/security/credential/store/*.java</include>
                            <include>org/wildfly/security/evidence/*.java</include>
                            <include>org/wildfly/security/http/*.java</include>
                            <include>org/wildfly/security/key/*.java</include>
                            <include>org/wildfly/security/manager/*.java</include>
                            <include>org/wildfly/security/manager/action/*.java</include>
                            <include>org/wildfly/security/mechanism/*.java</include>
                            <include>org/wildfly/security/password/*.java</include>
                            <include>org/wildfly/security/password/interfaces/*.java</include>
                            <include>org/wildfly/security/password/spec/*.java</include>
                            <include>org/wildfly/security/permission/*.java</include>
                            <include>org/wildfly/security/sasl/util/*.java</include>
                            <include>org/wildfly/security/ssl/*.java</include>
                            <include>org/wildfly/security/x500/*.java</include>
                            <include>org/wildfly/security/x500/cert/*.java</include>
                        </sourceFileIncludes>
                        <sourceFileExcludes>
                            <exclude>org/wildfly/security/manager/JDKSpecific.java</exclude>
                        </sourceFileExcludes>
                        <destDir>api-javadoc</destDir>
                    </configuration>
                    <executions>
                        <execution><!-- mvn javadoc:javadoc@full-javadoc -->
                            <id>full-javadoc</id>
                            <configuration>
                                <destDir>full-javadoc</destDir>
                                <show>private</show>
                                <sourceFileIncludes>
                                    <include>**\/\*.java</include>
                                </sourceFileIncludes>
                            </configuration>
                        </execution>
                    </executions>
                </plugin>

                <!-- Checkstyle -->
                <plugin>
                    <groupId>org.apache.maven.plugins</groupId>
                    <artifactId>maven-checkstyle-plugin</artifactId>
                    <version>${version.checkstyle.plugin}</version>
                    <configuration>
                        <configLocation>wildfly-checkstyle/checkstyle.xml</configLocation>
                        <consoleOutput>true</consoleOutput>
                        <failsOnError>true</failsOnError>
                        <includeTestSourceDirectory>true</includeTestSourceDirectory>
                        <useFile/>
                        <excludes>**/*$logger.java,**/*$bundle.java</excludes>
                    </configuration>
                    <dependencies>
                        <dependency>
                            <groupId>org.wildfly.checkstyle</groupId>
                            <artifactId>wildfly-checkstyle-config</artifactId>
                            <version>${version.org.wildfly.checkstyle-config}</version>
                        </dependency>
                    </dependencies>
                    <executions>
                        <execution>
                            <id>check-style</id>
                            <phase>compile</phase>
                            <goals>
                                <goal>checkstyle</goal>
                            </goals>
                        </execution>
                    </executions>
                </plugin>
                <!--This plugin's configuration is used to store Eclipse m2e settings only. It has no influence on the Maven build itself.-->
                <plugin>
                    <groupId>org.eclipse.m2e</groupId>
                    <artifactId>lifecycle-mapping</artifactId>
                    <version>1.0.0</version>
                </plugin>
            </plugins>
        </pluginManagement>
    </build>

    <dependencies>
        <dependency>
            <groupId>org.wildfly.security</groupId>
            <artifactId>wildfly-elytron-asn1</artifactId>
        </dependency>
        <dependency>
            <groupId>org.wildfly.security</groupId>
            <artifactId>wildfly-elytron-auth</artifactId>
        </dependency>
        <dependency>
            <groupId>org.wildfly.security</groupId>
            <artifactId>wildfly-elytron-auth-server</artifactId>
        </dependency>        
        <dependency>
            <groupId>org.wildfly.security</groupId>
            <artifactId>wildfly-elytron-base</artifactId>
        </dependency>
        <dependency>
            <groupId>org.wildfly.security</groupId>
            <artifactId>wildfly-elytron-credential</artifactId>
        </dependency>
        <dependency>
            <groupId>org.wildfly.security</groupId>
            <artifactId>wildfly-elytron-credential-source-deprecated</artifactId>
        </dependency>        
        <dependency>
            <groupId>org.wildfly.security</groupId>
            <artifactId>wildfly-elytron-credential-store</artifactId>
        </dependency>
        <dependency>
            <groupId>org.wildfly.security</groupId>
            <artifactId>wildfly-elytron-http</artifactId>
        </dependency>        
        <dependency>
            <groupId>org.wildfly.security</groupId>
            <artifactId>wildfly-elytron-permission</artifactId>
        </dependency>
        <dependency>
            <groupId>org.wildfly.security</groupId>
<<<<<<< HEAD
            <artifactId>wildfly-elytron-security-manager</artifactId>
        </dependency>
=======
            <artifactId>wildfly-elytron-ssl</artifactId>
        </dependency>        
>>>>>>> 999df8ae
        <dependency>
            <groupId>org.wildfly.security</groupId> 
            <artifactId>wildfly-elytron-x500-cert</artifactId>
        </dependency>

        <dependency>
            <groupId>org.jboss.logging</groupId>
            <artifactId>jboss-logging</artifactId>
        </dependency>
        <dependency>
            <groupId>org.jboss.logging</groupId>
            <artifactId>jboss-logging-annotations</artifactId>
            <scope>provided</scope>
        </dependency>
        <dependency>
            <groupId>org.jboss.logging</groupId>
            <artifactId>jboss-logging-processor</artifactId>
            <scope>provided</scope>
        </dependency>
        <dependency>
            <groupId>org.jboss.logmanager</groupId>
            <artifactId>jboss-logmanager</artifactId>
            <scope>provided</scope>
        </dependency>
        <dependency>
            <groupId>org.jboss.modules</groupId>
            <artifactId>jboss-modules</artifactId>
            <scope>provided</scope>
            <optional>true</optional>
        </dependency>
        <dependency>
            <groupId>org.kohsuke.metainf-services</groupId>
            <artifactId>metainf-services</artifactId>
            <optional>true</optional>
            <scope>provided</scope>
        </dependency>

        <dependency>
            <groupId>org.wildfly.client</groupId>
            <artifactId>wildfly-client-config</artifactId>
            <scope>provided</scope>
        </dependency>
        <dependency>
            <groupId>org.wildfly.common</groupId>
            <artifactId>wildfly-common</artifactId>
            <!-- scope is compile ELY-1153 -->
        </dependency>

        <dependency>
            <groupId>org.jboss.spec.javax.json</groupId>
            <artifactId>jboss-json-api_1.0_spec</artifactId>
            <scope>provided</scope>
        </dependency>

        <dependency>
            <groupId>org.jboss.threads</groupId>
            <artifactId>jboss-threads</artifactId>
            <scope>provided</scope>
        </dependency>
    </dependencies>

    <profiles>
        <profile>
            <id>modularizedJdk</id>
            <activation>
                <jdk>[9,)</jdk>
            </activation>
            <properties>
                <!-- [WFCORE-1431] remove SASL workaround -->
                <modular.jdk.args>--add-modules java.sql --illegal-access=permit</modular.jdk.args>
                <!-- There are lots of issues with checkstyle runtime on JDK9, it somewhat works but really slows down build, disabling it for now-->
                <checkstyle.skip>true</checkstyle.skip>
                <!-- use version of jboss-logging that works much better with JDK9 -->
                <modular.jdk.props>-Djdk.attach.allowAttachSelf=true</modular.jdk.props>
                <!-- 2.20.x doesn't start on JDK10-->
                <version.surefire.plugin>2.19.1</version.surefire.plugin>
            </properties>
        </profile>
        <!-- TODO Reenable JAPICMP
        <profile>
            <id>compatibilityCheck</id>
            <activation>
                <property>
                    <name>!skipCompatibility</name>
                </property>
            </activation>
            <build>
                <plugins>
                    <plugin>
                        <groupId>com.github.siom79.japicmp</groupId>
                        <artifactId>japicmp-maven-plugin</artifactId>
                        <version>0.13.0</version>
                        <configuration>
                            <oldVersion>
                                <dependency>
                                    <groupId>org.wildfly.security</groupId>
                                    <artifactId>wildfly-elytron</artifactId>
                                    <version>1.7.0.Final</version>
                                    <type>jar</type>
                                </dependency>
                            </oldVersion>
                            <newVersion>
                                <file>
                                    <path>${project.build.directory}/${project.artifactId}-${project.version}.${project.packaging}</path>
                                </file>
                            </newVersion>
                            <parameter>
                                <breakBuildOnBinaryIncompatibleModifications>true</breakBuildOnBinaryIncompatibleModifications>
                                <breakBuildOnSourceIncompatibleModifications>true</breakBuildOnSourceIncompatibleModifications>
                                <overrideCompatibilityChangeParameters>
                                    <overrideCompatibilityChangeParameter> allowing new method in interface if default impl provided 
                                        <compatibilityChange>METHOD_NEW_DEFAULT</compatibilityChange>
                                        <binaryCompatible>true</binaryCompatible>
                                        <sourceCompatible>true</sourceCompatible>
                                    </overrideCompatibilityChangeParameter>
                                </overrideCompatibilityChangeParameters>
                                <includes>
                                    <include>org.wildfly.security</include>
                                    <include>org.wildfly.security.asn1</include>
                                    <include>org.wildfly.security.auth</include>
                                    <include>org.wildfly.security.auth.callback</include>
                                    <include>org.wildfly.security.auth.client</include>
                                    <include>org.wildfly.security.auth.jaspi</include>
                                    <include>org.wildfly.security.auth.permission</include>
                                    <include>org.wildfly.security.auth.principal</include>
                                    <include>org.wildfly.security.auth.server</include>
                                    <include>org.wildfly.security.auth.server.event</include>
                                    <include>org.wildfly.security.auth.util</include>
                                    <include>org.wildfly.security.authz</include>
                                    <include>org.wildfly.security.credential</include>
                                    <include>org.wildfly.security.credential.source</include>
                                    <include>org.wildfly.security.credential.store</include>
                                    <include>org.wildfly.security.evidence</include>
                                    <include>org.wildfly.security.http</include>
                                    <include>org.wildfly.security.key</include>
                                    <include>org.wildfly.security.manager</include>
                                    <include>org.wildfly.security.manager.action</include>
                                    <include>org.wildfly.security.mechanism</include>
                                    <include>org.wildfly.security.password</include>
                                    <include>org.wildfly.security.password.interfaces</include>
                                    <include>org.wildfly.security.password.spec</include>
                                    <include>org.wildfly.security.permission</include>
                                    <include>org.wildfly.security.sasl.util</include>
                                    <include>org.wildfly.security.ssl</include>
                                    <include>org.wildfly.security.x500</include>
                                    <include>org.wildfly.security.x500.cert</include>
                                </includes>
                                <includeExclusively>true</includeExclusively>
                            </parameter>
                        </configuration>
                        <executions>
                            <execution>
                                <phase>verify</phase>
                                <goals>
                                    <goal>cmp</goal>
                                </goals>
                            </execution>
                        </executions>
                        <dependencies>
                            <dependency>
                                <groupId>javax.xml.bind</groupId>
                                <artifactId>jaxb-api</artifactId>
                                <version>2.3.0</version>
                            </dependency>
                            <dependency>
                                <groupId>com.sun.xml.bind</groupId>
                                <artifactId>jaxb-core</artifactId>
                                <version>2.3.0</version>
                            </dependency>
                            <dependency>
                                <groupId>com.sun.xml.bind</groupId>
                                <artifactId>jaxb-impl</artifactId>
                                <version>2.3.0</version>
                            </dependency>
                            <dependency>
                                <groupId>javax.activation</groupId>
                                <artifactId>javax.activation-api</artifactId>
                                <version>1.2.0</version>
                            </dependency>
                        </dependencies>
                    </plugin>
                </plugins>
            </build>
        </profile>
        -->
        <profile>
            <id>skip-default-tests</id>
            <build>
                <plugins>
                    <plugin>
                        <artifactId>maven-surefire-plugin</artifactId>
                        <executions>
                            <execution>
                                <id>default-test</id>
                                <phase>none</phase>
                            </execution>
                        </executions>
                    </plugin>
                </plugins>
            </build>
        </profile>
        <profile>
            <id>java8-test-profile</id>
            <activation>
                <property>
                    <name>java8.home</name>
                </property>
            </activation>
            <properties>
                <modular.jdk.args/>
                <modular.jdk.props/>
            </properties>
            <build>
                <plugins>
                    <plugin>
                        <artifactId>maven-surefire-plugin</artifactId>
                        <executions>
                            <execution>
                                <id>java8-test</id>
                                <phase>test</phase>
                                <goals>
                                    <goal>test</goal>
                                </goals>
                                <configuration>
                                    <reportsDirectory>${project.build.directory}/surefire-reports/java8</reportsDirectory>
                                    <jvm>${java8.home}/bin/java</jvm>
                                    <additionalClasspathElements>
                                        <additionalClasspathElement>${java8.home}/lib/tools.jar</additionalClasspathElement>
                                    </additionalClasspathElements>
                                </configuration>
                            </execution>
                        </executions>
                    </plugin>
                </plugins>
            </build>
        </profile>
        <profile>
            <id>java9-test-profile</id>
            <activation>
                <property>
                    <name>java9.home</name>
                </property>
            </activation>
            <properties>
                <modular.jdk.args/>
                <modular.jdk.props/>
            </properties>
            <build>
                <plugins>
                    <plugin>
                        <artifactId>maven-surefire-plugin</artifactId>
                        <executions>
                            <execution>
                                <id>java9-test</id>
                                <phase>test</phase>
                                <goals>
                                    <goal>test</goal>
                                </goals>
                                <configuration>
                                    <reportsDirectory>${project.build.directory}/surefire-reports/java9</reportsDirectory>
                                    <jvm>${java9.home}/bin/java</jvm>
                                    <classesDirectory>${project.build.directory}/classes/META-INF/versions/9</classesDirectory>
                                    <additionalClasspathElements>
                                        <additionalClasspathElement>${project.build.outputDirectory}</additionalClasspathElement>
                                        <additionalClasspathElement>${java9.home}/lib/tools.jar</additionalClasspathElement>
                                    </additionalClasspathElements>
                                </configuration>
                            </execution>
                        </executions>
                    </plugin>
                </plugins>
            </build>
        </profile>
    </profiles>

    <repositories>
        <repository>
            <id>public-jboss</id>
            <name>Public JBoss Repository Group</name>
            <url>https://repository.jboss.org/nexus/content/groups/public-jboss/</url>
        </repository>
    </repositories>
    <pluginRepositories>
        <pluginRepository>
            <id>public-jboss-plugins</id>
            <name>Public JBoss Repository Group</name>
            <url>https://repository.jboss.org/nexus/content/groups/public-jboss/</url>
        </pluginRepository>
    </pluginRepositories>
</project><|MERGE_RESOLUTION|>--- conflicted
+++ resolved
@@ -353,13 +353,12 @@
         </dependency>
         <dependency>
             <groupId>org.wildfly.security</groupId>
-<<<<<<< HEAD
             <artifactId>wildfly-elytron-security-manager</artifactId>
         </dependency>
-=======
+        <dependency>
+            <groupId>org.wildfly.security</groupId>
             <artifactId>wildfly-elytron-ssl</artifactId>
         </dependency>        
->>>>>>> 999df8ae
         <dependency>
             <groupId>org.wildfly.security</groupId> 
             <artifactId>wildfly-elytron-x500-cert</artifactId>
